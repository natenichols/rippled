
#include "FieldNames.h"

#include <map>

#include <boost/thread/mutex.hpp>
#include <boost/lexical_cast.hpp>
#include <boost/foreach.hpp>

#include "utils.h"

// These must stay at the top of this file
std::map<int, SField::ptr> SField::codeToField;
boost::recursive_mutex SField::mapMutex;

SField sfInvalid(-1), sfGeneric(0);
SField sfLedgerEntry(STI_LEDGERENTRY, 1, "LedgerEntry");
SField sfTransaction(STI_TRANSACTION, 1, "Transaction");
SField sfValidation(STI_VALIDATION, 1, "Validation");
SField sfID(STI_HASH256, 257, "id");

#define FIELD(name, type, index) SField sf##name(FIELD_CODE(STI_##type, index), STI_##type, index, #name);
#define TYPE(name, type, index)
#include "SerializeProto.h"
#undef FIELD
#undef TYPE


SField::ref SField::getField(int code)
{
	int type = code >> 16;
	int field = code % 0xffff;

	if ((type <= 0) || (field <= 0))
		return sfInvalid;
	{ //JED: Did this to fix a deadlock. david you should check. Line after this block also has a scoped lock
		// why doe sthis thing even need a mutex?
		boost::mutex::scoped_lock sl(mapMutex);

<<<<<<< HEAD
	boost::recursive_mutex::scoped_lock sl(mapMutex);

	std::map<int, SField::ptr>::iterator it = codeToField.find(code);
	if (it != codeToField.end())
		return *(it->second);
=======
		std::map<int, SField::ptr>::iterator it = codeToField.find(code);
		if (it != codeToField.end())
			return *(it->second);
>>>>>>> b304d9ae

		switch (type)
		{ // types we are willing to dynamically extend

#define FIELD(name, type, index)
#define TYPE(name, type, index) case STI_##type:
#include "SerializeProto.h"
#undef FIELD
#undef TYPE

			break;
default:
	return sfInvalid;
		}

		
	}// end scope lock
	std::string dynName = lexical_cast_i(type) + "/" + lexical_cast_i(field);
	return *(new SField(code, static_cast<SerializedTypeID>(type), field, dynName.c_str()));
}

int SField::compare(SField::ref f1, SField::ref f2)
{ // -1 = f1 comes before f2, 0 = illegal combination, 1 = f1 comes after f2
	if ((f1.fieldCode <= 0) || (f2.fieldCode <= 0))
		return 0;

	if (f1.fieldCode < f2.fieldCode)
		return -1;

	if (f2.fieldCode < f1.fieldCode)
		return 1;

	return 0;
}

std::string SField::getName() const
{
	if (!fieldName.empty())
		return fieldName;
	if (fieldValue == 0)
		return "";
	return boost::lexical_cast<std::string>(static_cast<int>(fieldType)) + "/" +
		boost::lexical_cast<std::string>(fieldValue);
}

SField::ref SField::getField(const std::string& fieldName)
{ // OPTIMIZEME me with a map. CHECKME this is case sensitive
	boost::recursive_mutex::scoped_lock sl(mapMutex);
	typedef std::pair<const int, SField::ptr> int_sfref_pair;
	BOOST_FOREACH(const int_sfref_pair& fieldPair, codeToField)
	{
		if (fieldPair.second->fieldName == fieldName)
			return *(fieldPair.second);
	}
	return sfInvalid;
}

SField::~SField()
{
	boost::recursive_mutex::scoped_lock sl(mapMutex);
	std::map<int, ptr>::iterator it = codeToField.find(fieldCode);
	if ((it != codeToField.end()) && (it->second == this))
		codeToField.erase(it);
}

// vim:ts=4<|MERGE_RESOLUTION|>--- conflicted
+++ resolved
@@ -33,24 +33,17 @@
 
 	if ((type <= 0) || (field <= 0))
 		return sfInvalid;
-	{ //JED: Did this to fix a deadlock. david you should check. Line after this block also has a scoped lock
-		// why doe sthis thing even need a mutex?
-		boost::mutex::scoped_lock sl(mapMutex);
 
-<<<<<<< HEAD
+	boost::mutex::scoped_lock sl(mapMutex);
+
 	boost::recursive_mutex::scoped_lock sl(mapMutex);
 
 	std::map<int, SField::ptr>::iterator it = codeToField.find(code);
 	if (it != codeToField.end())
 		return *(it->second);
-=======
-		std::map<int, SField::ptr>::iterator it = codeToField.find(code);
-		if (it != codeToField.end())
-			return *(it->second);
->>>>>>> b304d9ae
 
-		switch (type)
-		{ // types we are willing to dynamically extend
+	switch (type)
+	{ // types we are willing to dynamically extend
 
 #define FIELD(name, type, index)
 #define TYPE(name, type, index) case STI_##type:
@@ -59,12 +52,10 @@
 #undef TYPE
 
 			break;
-default:
-	return sfInvalid;
-		}
+		default:
+			return sfInvalid;
+	}
 
-		
-	}// end scope lock
 	std::string dynName = lexical_cast_i(type) + "/" + lexical_cast_i(field);
 	return *(new SField(code, static_cast<SerializedTypeID>(type), field, dynName.c_str()));
 }
