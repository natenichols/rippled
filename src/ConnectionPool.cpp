
#include "ConnectionPool.h"

#include <boost/asio.hpp>
#include <boost/bind.hpp>
#include <boost/foreach.hpp>
#include <boost/format.hpp>
#include <boost/algorithm/string.hpp>

#include "Config.h"
#include "Peer.h"
#include "Application.h"
#include "utils.h"
#include "Log.h"


// How often to enforce policies.
#define POLICY_INTERVAL_SECONDS	5

void splitIpPort(const std::string& strIpPort, std::string& strIp, int& iPort)
{
	std::vector<std::string>	vIpPort;
	boost::split(vIpPort, strIpPort, boost::is_any_of(" "));

	strIp	= vIpPort[0];
	iPort	= boost::lexical_cast<int>(vIpPort[1]);
}

ConnectionPool::ConnectionPool(boost::asio::io_service& io_service) :
	mCtx(boost::asio::ssl::context::sslv23),
	bScanning(false),
	mScanTimer(io_service),
	mPolicyTimer(io_service)
{
	mCtx.set_options(
		boost::asio::ssl::context::default_workarounds
		| boost::asio::ssl::context::no_sslv2
		| boost::asio::ssl::context::single_dh_use);

	if (1 != SSL_CTX_set_cipher_list(mCtx.native_handle(), theConfig.PEER_SSL_CIPHER_LIST.c_str()))
		std::runtime_error("Error setting cipher list (no valid ciphers).");
}

void ConnectionPool::start()
{
	// Start running policy.
	policyEnforce();

	// Start scanning.
	scanRefresh();
}

bool ConnectionPool::getTopNAddrs(int n,std::vector<std::string>& addrs)
{
	Database* db = theApp->getWalletDB()->getDB();
	ScopedLock	sl(theApp->getWalletDB()->getDBLock());
	SQL_FOREACH(db, str(boost::format("SELECT IpPort FROM PeerIps limit %d") % n) )
	{
		std::string str;
		db->getStr(0,str);
		addrs.push_back(str);
	}

	return true;
}

bool ConnectionPool::savePeer(const std::string& strIp, int iPort,char code)
{
	Database* db = theApp->getWalletDB()->getDB();

	std::string ipPort=db->escape(str(boost::format("%s %d") % strIp % iPort));

	ScopedLock	sl(theApp->getWalletDB()->getDBLock());
	std::string sql=str(boost::format("SELECT count(*) FROM PeerIps WHERE IpPort=%s;") % ipPort);
	if (db->executeSQL(sql) && db->startIterRows())
	{
		if ( db->getInt(0)==0)
		{
			db->executeSQL(str(boost::format("INSERT INTO PeerIps (IpPort,Score,Source) values (%s,0,'%c');")	% ipPort % code));
			return true;
		}// else we already had this peer
	}
	else
	{
		std::cout << "Error saving Peer" << std::endl;
	}

	return false;
}

// <-- true, if a peer is available to connect to
bool ConnectionPool::peerAvailable(std::string& strIp, int& iPort)
{
	Database*					db = theApp->getWalletDB()->getDB();
	std::vector<std::string>	vstrIpPort;

	// Convert mIpMap (list of open connections) to a vector of "<ip> <port>".
	{
		boost::mutex::scoped_lock	sl(mPeerLock);
		vstrIpPort.reserve(mIpMap.size());

		BOOST_FOREACH(pipPeer ipPeer, mIpMap)
		{
			const std::string&	strIp	= ipPeer.first.first;
			int					iPort	= ipPeer.first.second;

			vstrIpPort.push_back(db->escape(str(boost::format("%s %d") % strIp % iPort)));
		}
	}

	// Get the first IpPort entry which is not in vector and which is not scheduled for scanning.
	std::string strIpPort;

	ScopedLock	sl(theApp->getWalletDB()->getDBLock());
	if (db->executeSQL(str(boost::format("SELECT IpPort FROM PeerIps WHERE ScanNext IS NULL AND IpPort NOT IN (%s) LIMIT 1;")
		% strJoin(vstrIpPort.begin(), vstrIpPort.end(), ",")))
		&& db->startIterRows())
	{
		db->getStr("IpPort", strIpPort);
	}

	bool		bAvailable	= !strIpPort.empty();

	if (bAvailable)
		splitIpPort(strIpPort, strIp, iPort);

	return bAvailable;
}

void ConnectionPool::policyLowWater()
{
	std::string	strIp;
	int			iPort;

	// Find an entry to connect to.
	if (mConnectedMap.size() > theConfig.PEER_CONNECT_LOW_WATER)
	{
		// Above low water mark, don't need more connections.
		nothing();
	}
#if 0
	else if (miConnectStarting == theConfig.PEER_START_MAX)
	{
		// Too many connections starting to start another.
		nothing();
	}
#endif
	else if (!peerAvailable(strIp, iPort))
	{
		// No more connections available to start.
		// XXX Might ask peers for more ips.
		nothing();
	}
	else
	{
		// Try to start connection.
		if (!connectTo(strIp, iPort))
			throw std::runtime_error("Internal error: standby was already connected.");

		// Check if we need more.
		policyLowWater();
	}
}

void ConnectionPool::policyEnforce()
{
	boost::posix_time::ptime	tpNow	= boost::posix_time::second_clock::universal_time();

<<<<<<< HEAD
	//std::cerr << "policyEnforce: begin: " << tpNow << std::endl;
=======
	Log(lsTRACE) << "policyEnforce: begin: " << tpNow;
>>>>>>> b72129f4

	// Cancel any in progrss timer.
	(void) mPolicyTimer.cancel();

	// Enforce policies.
	policyLowWater();

	// Schedule next enforcement.
	boost::posix_time::ptime	tpNext;

	tpNext	= boost::posix_time::second_clock::universal_time()+boost::posix_time::seconds(POLICY_INTERVAL_SECONDS);

<<<<<<< HEAD
	//std::cerr << "policyEnforce: schedule : " << tpNext << std::endl;
=======
	Log(lsTRACE) << "policyEnforce: schedule : " << tpNext;
>>>>>>> b72129f4

	mPolicyTimer.expires_at(tpNext);
	mPolicyTimer.async_wait(boost::bind(&ConnectionPool::policyHandler, this, _1));
}

void ConnectionPool::policyHandler(const boost::system::error_code& ecResult)
{
	if (ecResult == boost::asio::error::operation_aborted)
	{
		nothing();
	}
	else if (!ecResult)
	{
		policyEnforce();
	}
	else
	{
		throw std::runtime_error("Internal error: unexpected deadline error.");
	}
}

// XXX Broken: also don't send a message to a peer if we got it from the peer.
void ConnectionPool::relayMessage(Peer* fromPeer, PackedMessage::pointer msg)
{
	boost::mutex::scoped_lock sl(mPeerLock);

	BOOST_FOREACH(naPeer pair, mConnectedMap)
	{
		Peer::pointer peer	= pair.second;
		if (!peer)
			std::cerr << "CP::RM null peer in list" << std::endl;
		else if ((!fromPeer || !(peer.get() == fromPeer)) && peer->isConnected())
			peer->sendPacket(msg);
	}
}

// Inbound connection, false=reject
// Reject addresses we already have in our table.
// XXX Reject, if we have too many connections.
bool ConnectionPool::peerRegister(Peer::pointer peer, const std::string& strIp, int iPort)
{
	bool	bAccept;
	ipPort	ip	= make_pair(strIp, iPort);

    boost::unordered_map<ipPort, Peer::pointer>::iterator	it;

	boost::mutex::scoped_lock sl(mPeerLock);

	it	= mIpMap.find(ip);

	if (it == mIpMap.end())
	{
		// Did not find it.  Not already connecting or connected.

		std::cerr << "ConnectionPool::peerRegister: " << ip.first << " " << ip.second << std::endl;
		// Mark as connecting.
		mIpMap[ip]	= peer;
		bAccept		= true;
	}
	else
	{
		// Found it.  Already connected or connecting.

		bAccept	= false;
	}

	return bAccept;
}

bool ConnectionPool::connectTo(const std::string& strIp, int iPort)
{
	bool	bConnecting;
	ipPort	ip	= make_pair(strIp, iPort);

    boost::unordered_map<ipPort, Peer::pointer>::iterator	it;

	boost::mutex::scoped_lock sl(mPeerLock);

	it	= mIpMap.find(ip);

	if (it == mIpMap.end())
	{
		// Did not find it.  Not already connecting or connected.
		std::cerr << "ConnectionPool::connectTo: Connecting: "
			<< strIp << " " << iPort << std::endl;

		Peer::pointer peer(Peer::create(theApp->getIOService(), mCtx));

		mIpMap[ip]	= peer;

		peer->connect(strIp, iPort);

		// ++miConnectStarting;

		bConnecting	= true;
	}
	else
	{
		// Found it.  Already connected.
		std::cerr << "ConnectionPool::connectTo: Already connected: "
			<< strIp << " " << iPort << std::endl;

		bConnecting	= false;
	}

	return bConnecting;
}

Json::Value ConnectionPool::getPeersJson()
{
    Json::Value					ret(Json::arrayValue);
	std::vector<Peer::pointer>	vppPeers	= getPeerVector();

	BOOST_FOREACH(Peer::pointer peer, vppPeers)
	{
		ret.append(peer->getJson());
    }

    return ret;
}

std::vector<Peer::pointer> ConnectionPool::getPeerVector()
{
	std::vector<Peer::pointer> ret;

	boost::mutex::scoped_lock sl(mPeerLock);

	ret.reserve(mConnectedMap.size());

	BOOST_FOREACH(naPeer pair, mConnectedMap)
	{
		assert(!!pair.second);
		ret.push_back(pair.second);
    }

    return ret;
}

// Now know peer's node public key.  Determine if we want to stay connected.
bool ConnectionPool::peerConnected(Peer::pointer peer, const NewcoinAddress& na)
{
	bool	bSuccess;

	std::cerr << "ConnectionPool::peerConnected: " << na.humanNodePublic()
		<< " " << peer->getIP() << " " << peer->getPort()
		<< std::endl;
	assert(!!peer);
	if (na == theApp->getWallet().getNodePublic())
	{
		std::cerr << "ConnectionPool::peerConnected: To self." << std::endl;
		bSuccess			= false;
	}
	else
	{
		boost::mutex::scoped_lock sl(mPeerLock);

		mConnectedMap[na]	= peer;
		bSuccess			= true;
	}


	return bSuccess;
}

void ConnectionPool::peerDisconnected(Peer::pointer peer, const ipPort& ipPeer, const NewcoinAddress& naPeer)
{
	std::cerr << "ConnectionPool::peerDisconnected: " << ipPeer.first << " " << ipPeer.second << std::endl;

	boost::mutex::scoped_lock sl(mPeerLock);

	if (naPeer.isValid())
	{
		boost::unordered_map<NewcoinAddress, Peer::pointer>::iterator itCm;

		itCm	= mConnectedMap.find(naPeer);

		if (itCm == mConnectedMap.end())
		{
			// Did not find it.  Not already connecting or connected.
			std::cerr << "Internal Error: peer connection was inconsistent." << std::endl;
			// XXX Bad error.
		}
		else
		{
			// Found it. Delete it.
			mConnectedMap.erase(itCm);
		}
	}

    boost::unordered_map<ipPort, Peer::pointer>::iterator	itIp;

	itIp	= mIpMap.find(ipPeer);

	if (itIp == mIpMap.end())
	{
		// Did not find it.  Not already connecting or connected.
		std::cerr << "Internal Error: peer wasn't connected: "
			<< ipPeer.first << " " << ipPeer.second << std::endl;
		// XXX Bad error.
	}
	else
	{
		// Found it. Delete it.
		mIpMap.erase(itIp);
	}
}

void ConnectionPool::peerFailed(const std::string& strIp, int iPort)
{
	// If the fail was our scan, we are no longer scanning.
	if (bScanning && !mScanIp.compare(strIp) && mScanPort == iPort)
	{
		bScanning	= false;

		// Look for more to scan.
		scanRefresh();
	}
}

void ConnectionPool::peerVerified(const std::string& strIp, int iPort)
{
	if (bScanning && !mScanIp.compare(strIp), mScanPort == iPort)
	{
		std::string	strIpPort	= str(boost::format("%s %d") % strIp % iPort);
		// Scan completed successfully.
		{
			ScopedLock sl(theApp->getWalletDB()->getDBLock());
			Database *db=theApp->getWalletDB()->getDB();

			db->executeSQL(str(boost::format("UPDATE PeerIps SET ScanNext=NULL,ScanInterval=0 WHERE IpPort=%s;")
				% db->escape(strIpPort)));
			// XXX Check error.
		}

		bScanning	= false;
		scanRefresh();
	}
}

void ConnectionPool::scanHandler(const boost::system::error_code& ecResult)
{
	if (ecResult == boost::asio::error::operation_aborted)
	{
		nothing();
	}
	else if (!ecResult)
	{
		scanRefresh();
	}
	else
	{
		throw std::runtime_error("Internal error: unexpected deadline error.");
	}
}

// Scan ips as per db entries.
void ConnectionPool::scanRefresh()
{
	if (bScanning)
	{
		// Currently scanning, will scan again after completion.
		std::cerr << "scanRefresh: already scanning" << std::endl;

		nothing();
	}
	else
	{
		// Discover if there are entries that need scanning.
		boost::posix_time::ptime	tpNext;
		boost::posix_time::ptime	tpNow;
		std::string					strIpPort;
		int							iInterval;

		{
			ScopedLock sl(theApp->getWalletDB()->getDBLock());
			Database *db=theApp->getWalletDB()->getDB();

			if (db->executeSQL("SELECT * FROM PeerIps INDEXED BY PeerScanIndex WHERE ScanNext NOT NULL ORDER BY ScanNext LIMIT 1;")
				&& db->startIterRows())
			{
				// Have an entry to scan.
				int			iNext	= db->getInt("ScanNext");

				tpNext	= ptFromSeconds(iNext);
				tpNow	= boost::posix_time::second_clock::universal_time();

				db->getStr("IpPort", strIpPort);
				iInterval	= db->getInt("ScanInterval");
			}
			else
			{
				// No entries to scan.
				tpNow	= boost::posix_time::ptime(boost::posix_time::not_a_date_time);
			}
		}

		if (tpNow.is_not_a_date_time())
		{
			std::cerr << "scanRefresh: no scan needed." << std::endl;

			(void) mScanTimer.cancel();
		}
		else if (tpNext <= tpNow)
		{
			// Scan it.
			splitIpPort(strIpPort, mScanIp, mScanPort);

			(void) mScanTimer.cancel();

			std::cerr << "scanRefresh: scanning: " << mScanIp << " " << mScanPort << std::endl;
			bScanning	= true;

			iInterval	*= 2;
			iInterval	= MAX(iInterval, theConfig.PEER_SCAN_INTERVAL_MIN);

			tpNext		= tpNow + boost::posix_time::seconds(iInterval);

			{
				ScopedLock sl(theApp->getWalletDB()->getDBLock());
				Database *db=theApp->getWalletDB()->getDB();

				db->executeSQL(str(boost::format("UPDATE PeerIps SET ScanNext=%d,ScanInterval=%d WHERE IpPort=%s;")
					% iToSeconds(tpNext)
					% iInterval
					% db->escape(strIpPort)));
				// XXX Check error.
			}

			if (!connectTo(mScanIp, mScanPort))
			{
				// Already connected. Try again.
				scanRefresh();
			}
		}
		else
		{
			std::cerr << "scanRefresh: next due: " << tpNow << std::endl;

			mScanTimer.expires_at(tpNext);
			mScanTimer.async_wait(boost::bind(&ConnectionPool::scanHandler, this, _1));
		}
	}
}

#if 0
bool ConnectionPool::isMessageKnown(PackedMessage::pointer msg)
{
	for(unsigned int n=0; n<mBroadcastMessages.size(); n++)
	{
		if(msg==mBroadcastMessages[n].first) return(false);
	}
	return(false);
}
#endif

// vim:ts=4<|MERGE_RESOLUTION|>--- conflicted
+++ resolved
@@ -166,11 +166,7 @@
 {
 	boost::posix_time::ptime	tpNow	= boost::posix_time::second_clock::universal_time();
 
-<<<<<<< HEAD
-	//std::cerr << "policyEnforce: begin: " << tpNow << std::endl;
-=======
 	Log(lsTRACE) << "policyEnforce: begin: " << tpNow;
->>>>>>> b72129f4
 
 	// Cancel any in progrss timer.
 	(void) mPolicyTimer.cancel();
@@ -183,11 +179,7 @@
 
 	tpNext	= boost::posix_time::second_clock::universal_time()+boost::posix_time::seconds(POLICY_INTERVAL_SECONDS);
 
-<<<<<<< HEAD
-	//std::cerr << "policyEnforce: schedule : " << tpNext << std::endl;
-=======
 	Log(lsTRACE) << "policyEnforce: schedule : " << tpNext;
->>>>>>> b72129f4
 
 	mPolicyTimer.expires_at(tpNext);
 	mPolicyTimer.async_wait(boost::bind(&ConnectionPool::policyHandler, this, _1));
